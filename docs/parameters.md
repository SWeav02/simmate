# Parameters

## Introduction

### About

This section provides a detailed overview of all unique parameters for all workflows.

To identify the parameters allowed for a specific workflow, use the `explore` command or `workflow.show_parameters()`:

=== "command line"
    ``` bash
    simmate workflows explore
    ```

=== "python"

    ``` python
    workflow.show_parameters()
    ```

### File vs. Python formats

When switching from Python to YAML, make sure you adjust the input format of your parameters. This is especially important if you use python a `list` or `dict` for one of your input parameters. Further, if you have complex input parameters (e.g. nested lists, matricies, etc.), we recommend using a TOML input file instead:

=== "lists"
    ``` python
    # in python
    my_parameter = [1,2,3]
    ```
    ``` yaml
    # in yaml
    my_parameter:
        - 1
        - 2
        - 3
    ```

=== "dictionaries"
    ``` python
    # in python
    my_parameter = {"a": 123, "b": 456, "c": ["apple", "orange", "grape"]}
    ```
    ``` yaml
    # in yaml
    my_parameter:
        a: 123
        b: 456
        c:
            - apple
            - orange
            - grape
    ```
    ``` toml
    # in toml
    [my_parameter]
    a = 123
    b = 456
    c = ["apple", "orange", "grape"]
    ```

=== "nested lists"
    ``` python
    # in python
    my_parameter = [
        [1, 2, 3],
        [4, 5, 6],
        [7, 8, 9],
    ]
    ```
    ``` yaml
    # in yaml (we recommend switching to TOML!)
    my_parameter:
        - - 1
            - 2
            - 3
        - - 4
            - 5
            - 6
        - - 7
            - 8
            - 9
    ```
    ``` toml
    # in toml
    my_parameter = [
        [1, 2, 3],
        [4, 5, 6],
        [7, 8, 9],
    ]
    ```

=== "tuple"
    ``` python
    # in python
    my_parameter = (1,2,3)
    ```
    ``` yaml
    # in yaml
    my_parameter:
        - 1
        - 2
        - 3
    # WARNING: This will return a list! Make sure you call 
    #   `tuple(my_parameter)`
    # at the start of your workflow's `run_config` if you need a tuple.
    ```
    ``` toml
    # in toml
    my_parameter = [1, 2, 3]
    # WARNING: This will return a list! Make sure you call 
    #   `tuple(my_parameter)`
    # at the start of your workflow's `run_config` if you need a tuple.
    ```

--------------------------

## algorithm
This parameter is specific to the BadELf workflows in the warrenapp. Options include `badelf`, `voronelf`, or `zero-flux`.

=== "yaml"
    ``` yaml
    algorithm: badelf
    ```
=== "toml"
    ``` toml
    algorithm = "badelf"
    ```
=== "python"
    ``` python
    algorithm = "badelf"
    ```

--------------------------


## angle_tolerance
This parameter is used to determine if the angles between sites are symmetrically equivalent when `standardize_structure=True`. The value is in degrees.

=== "yaml"
    ``` yaml
    angle_tolerance: 10.0
    ```
=== "toml"
    ``` toml
    angle_tolerance = 10.0
    ```
=== "python"
    ``` python
    angle_tolerance = 10.0
    ```

--------------------------

<<<<<<< HEAD
## best_survival_cutoff
In evolutionary searches, fixed compositions will stop when the best individual remains unbeaten for this number of new individuals. 

To account for similar structures (e.g., identical structures with minor energy differences), structures within the `convergence_cutoff` parameter (e.g., +1meV) are not considered when counting historical structures. This helps to prevent the search from continuing in cases where the search is likely already converged but making <0.1meV improvements. The default is typically set based on the number of atoms in the composition.

=== "yaml"
    ``` yaml
    best_survival_cutoff: 100
    ```
=== "toml"
    ``` toml
    best_survival_cutoff = 100
    ```
=== "python"
    ``` python
    best_survival_cutoff = 100
=======
## check_for_covalency
This parameter is unique to the badelf workflows of the warrenapp. It indicates whether the algorithm should search the structure for covalency features. It is generally recommended to leave this as True. Covalency is not currently handled by the BadELF algorithm and covalency features in the ELF can heavily throw off the partitioning scheme, causing nonsense results.

=== "yaml"
    ``` yaml
    check_for_covalence: true
    ```
=== "toml"
    ``` yaml
    check_for_covalence = true
    ```
=== "python"
    ``` python
    check_for_covalence = True
>>>>>>> 531d01a4
    ```

--------------------------

## chemical_system
This parameter specifies the chemical system to be used in the analysis. It should be given as a string in the format `Element1-Element2-Element3-...`. For example, `Na-Cl`, `Y-C`, and `Y-C-F` are valid chemical systems.

=== "yaml"
    ``` yaml
    chemical_system: Na-Cl
    ```
=== "toml"
    ``` yaml
    chemical_system = "Na-Cl"
    ```
=== "python"
    ``` python
    chemical_system = "Na-Cl"
    ```

!!! warning
    Some workflows only accept a chemical system with a specific number of elements.
    An example of this is the `structure-prediction.python.binary-composition` search
    which only allows two elements (e.g. `Y-C-F` would raise an error)

--------------------------

## command
This parameter specifies the command that will be called during the execution of a program. There is typically a default set for this that you only need to change if you'd like parallelization. For example, VASP workflows use `vasp_std > vasp.out` by default but you can override this to use `mpirun`.

=== "yaml"
    ``` yaml
    command: mpirun -n 8 vasp_std > vasp.out
    ```
=== "toml"
    ``` toml
    command = "mpirun -n 8 vasp_std > vasp.out"
    ```
=== "python"
    ``` python
    command = "mpirun -n 8 vasp_std > vasp.out"
    ```

--------------------------

## composition
The composition input can be anything compatible with the `Composition` toolkit class. Note that compositions are sensitive to atom counts / multiplicity. There is a difference between giving `Ca2N` and `Ca4N2` in several workflows. Accepted inputs include:

**a string (recommended)**

=== "yaml"
    ``` yaml
    composition: Ca2NF
    ```
=== "toml"
    ``` toml
    composition = "Ca2NF"
    ```
=== "python"
    ``` python
    composition = "Ca2NF"
    ```

**a dictionary that gives the composition**

=== "yaml"
    ``` yaml
    composition:
        Ca: 2
        N: 1
        F: 1
    ```
=== "toml"
    ``` yaml
    [composition]
    Ca = 2
    N = 1
    F = 1
    ```
=== "python"
    ``` python
    composition={
        "Ca": 2, 
        "N": 1, 
        "F": 1,
    }
    ```

**a `Composition` object (best for advanced logic)**

=== "python"
    ``` python
    from simmate.toolkit import Compositon
    
    composition = Composition("Ca2NF")
    ```

--------------------------

## compress_output
This parameter determines whether to compress the `directory` to a zip file at the end of the run. After compression, it will also delete the directory. The default is False.

=== "yaml"
    ``` yaml
    compress_output: true
    ```
=== "toml"
    ``` toml
    compress_output = true
    ```
=== "python"
    ``` python
    compress_output = True
    ```

--------------------------

## copy_previous_directory
This parameter determines whether to copy the directory from the previous calculation (if one exists) and use it as a starting point for the new calculation. This is only possible if you provided an input that points to a previous calculation. For instance, `structure` would need to use a database-like input:

=== "yaml"
    ``` yaml
    structure:
        database_table: Relaxation
        database_id: 123
    copy_previous_directory: true
    ```
=== "toml"
    ``` toml
    copy_previous_directory: true

    [structure]
    database_table = "Relaxation"
    database_id = 123
    ```
=== "python"
    ``` python
    structure = {"database_table": "Relaxation", "database_id": 123}
    copy_previous_directory=True
    ```

--------------------------

## covalent_bond_alg
For BadELF workflows, this parameter determines how covalent bonds are seperated from nearby atoms. Options are "zero-flux" or "voronoi" corresponding to bader-like and plane-like seperations.
=== "yaml"
    ``` yaml
    covalent_bond_alg: zero-flux
    ```
=== "toml"
    ``` toml
    covalent_bond_alg = "zero-flux"
    ```
=== "python"
    ``` python
    covalent_bond_alg = "zero-flux"
    ```

--------------------------

## diffusion_analysis_id
(advanced users only) This is the entry id from the `DiffusionAnalysis` table to link the results to. This is set automatically by higher-level workflows and rarely (if ever) set by the user.

--------------------------

## directory
This is the directory where everything will be run -- either as a relative or full path. This is passed to the utilities function `simmate.ulitities.get_directory`, which generates a unique folder name if not provided (such as `simmate-task-12390u243`). This will be converted into a `pathlib.Path` object. Accepted inputs include:

**leave as default (recommended)**

**a string**

=== "yaml"
    ``` yaml
    directory: my-new-folder-00
    ```
=== "toml"
    ``` toml
    directory = "my-new-folder-00"
    ```
=== "python"
    ``` python
    directory = "my-new-folder-00"
    ```


**a `pathlib.Path` (best for advanced logic)**

=== "python"
    ``` python
    from pathlib import Path
    
    directory = Path("my-new-folder-00")
    ```

--------------------------

## directory_new
Exclusive to the `restart.simmate.automatic` workflow, this is the folder where the workflow will be continued. It follows the same rules/inputs as the `directory` parameter.

--------------------------

## directory_old
Exclusive to the `restart.simmate.automatic` workflow, this is the original folder that should be used as the starting point. It follows the same rules/inputs as the `directory` parameter.

--------------------------

## electride_finder_cutoff
Exclusive to the badelf workflows in the simmate app. This is the minimum ELF value that the algorithm will consider an electride. Any maxima in the ELF below this will not be considered an electride site during the algorithm.

=== "yaml"
    ``` yaml
    electride_finder_cutoff: 0.5
    ```
=== "toml"
    ``` toml
    electride_finder_cutoff = 0.5
    ```
=== "python"
    ``` python
    electride_finder_cutoff = 0.5
    ```

--------------------------

## find_electrides
Exclusive to the badelf workflows in the simmate app. This parameter indicates whether the algorithm should search for electrides. Reasons to set this as false may be that the user knows there is no electride character in the structure of interest or if the user has manually placed electride sites.

=== "yaml"
    ``` yaml
    find_electrides: true
    ```
=== "toml"
    ``` toml
    find_electrides = true
    ```
=== "python"
    ``` python
    find_electrides = True
    ```

--------------------------

## fitness_field
(advanced users only)
For evolutionary searches, this is the value that should be optimized. Specifically, it should minimize this value (lower value = better fitness). The default is `energy_per_atom`, but you may want to set this to a custom column in a custom database table.

--------------------------

## ignore_low_pseudopotentials
This parameter is unique to the badelf workflows of the warrenapp. It indicates whether the algorithm should throw an exception when the used pseudopotential didn't contain enough valence electrons. It is generally recommended to leave this as False as the results may be nonsense.

=== "yaml"
    ``` yaml
    ignore_low_pseudopotentials: false
    ```
=== "toml"
    ``` yaml
    ignore_low_pseudopotentials = false
    ```
=== "python"
    ``` python
    ignore_low_pseudopotentials = False
    ```

--------------------------

## input_parameters
(experimental feature)
Exclusive to `customized.vasp.user-config`. This is a list of parameters to pass to `workflow_base`.

--------------------------

## is_restart
(experimental feature)
This parameter indicates whether the calculation is a restarted workflow run. The default is False. If set to true, the workflow will go through the given directory (which must be provided) and determine where to resume.

=== "yaml"
    ``` yaml
    directory: my-old-calc-folder
    is_restart: true
    ```
=== "toml"
    ``` toml
    directory = "my-old-calc-folder"
    is_restart = true
    ```
=== "python"
    ``` python
    directory = "my-old-calc-folder"
    is_restart = True
    ```

--------------------------

## max_atoms
For workflows that involve generating a supercell or random structure, this will be the maximum number of sites to allow in the generated structure(s). For example, an evolutionary search may set this to 10 atoms to limit the compositions & stoichiometries that are explored.

=== "yaml"
    ``` yaml
    max_atoms: 10
    ```
=== "toml"
    ``` toml
    max_atoms = 10
    ```
=== "python"
    ``` python
    max_atoms = 10
    ```

--------------------------

## max_path_length
For diffusion workflows, this is the maximum length allowed for a single path.

=== "yaml"
    ``` yaml
    max_path_length: 3.5
    ```
=== "toml"
    ``` toml
    max_path_length = 3.5
    ```
=== "python"
    ``` python
    max_path_length = 3.5
    ```

--------------------------

## max_stoich_factor
This is the maximum stoichiometric ratio that will be analyzed. In a binary system evolutionary search, this will only look at non-reduced compositions up to the max_stoich_factor. For example, this means Ca2N and max factor of 4 would only look up to Ca8N4 and skip any compositions with more atoms (e.g. Ca10N5 is skipped)

=== "yaml"
    ``` yaml
    max_stoich_factor: 5
    ```
=== "toml"
    ``` toml
    max_stoich_factor = 5
    ```
=== "python"
    ``` python
    max_stoich_factor = 5
    ```

--------------------------

## max_supercell_atoms
For workflows that involve generating a supercell, this will be the maximum number of sites to allow in the generated structure(s). For example, NEB workflows would set this value to something like 100 atoms to limit their supercell image sizes.

=== "yaml"
    ``` yaml
    max_supercell_atoms: 100
    ```
=== "toml"
    ``` toml
    max_supercell_atoms = 100
    ```
=== "python"
    ``` python
    max_supercell_atoms = 100
    ```

--------------------------

## max_structures
For workflows that generate new structures (and potentially run calculations on them), this will be the maximum number of structures allowed. The workflow will end at this number of structures regardless of whether the calculation/search is converged or not.

=== "yaml"
    ``` yaml
    max_structures: 100
    ```
=== "toml"
    ``` toml
    max_structures = 100
    ```
=== "python"
    ``` python
    max_structures = 100
    ```

--------------------------

## migrating_specie
This is the atomic species/element that will be moving in the analysis (typically NEB or MD diffusion calculations). Note, oxidation states (e.g. "Ca2+") can be used, but this requires your input structure to be oxidation-state decorated as well.

=== "yaml"
    ``` yaml
    migrating_specie: Li
    ```
=== "toml"
    ``` toml
    migrating_specie = "Li"
    ```
=== "python"
    ``` python
    migrating_specie = "Li"
    ```

--------------------------

## migration_hop
(advanced users only)
The atomic path that should be analyzed. Inputs are anything compatible with the `MigrationHop` class of the `simmate.toolkit.diffusion` module. This includes:

- `MigrationHop` object
- a database entry in the `MigrationHop` table

(TODO: if you'd like full examples, please ask our team to add them)

--------------------------

## migration_images
The full set of images (including endpoint images) that should be analyzed. Inputs are anything compatible with the `MigrationImages` class of the `simmate.toolkit.diffusion` module, which is effectively a list of `structure` inputs. This includes:

**`MigrationImages` object**

**a list of `Structure` objects**

**a list of filenames (cif or POSCAR)**

=== "yaml"
    ``` yaml
    migration_images:
        - image_01.cif
        - image_02.cif
        - image_03.cif
        - image_04.cif
        - image_05.cif
    ```
=== "toml"
    ``` toml
    migration_images = [
        "image_01.cif",
        "image_02.cif",
        "image_03.cif",
        "image_04.cif",
        "image_05.cif",
    ]
    ```
=== "python"
    ``` python
    migration_images = [
        "image_01.cif",
        "image_02.cif",
        "image_03.cif",
        "image_04.cif",
        "image_05.cif",
    ]
    ```

--------------------------

## min_atoms
This is the opposite of `max_atoms` as this will be the minimum number of sites allowed in the generate structure(s). See `max_atoms` for details.

--------------------------

## min_supercell_atoms

This is the opposite of `max_supercell_atoms` as this will be the minimum number of sites allowed in the generated supercell structure.

--------------------------

## min_supercell_vector_lengths

When generating a supercell, this is the minimum length for each lattice vector of the generated cell (in Angstroms). For workflows such as NEB, larger is better but more computationally expensive.

=== "yaml"
    ``` yaml
    min_supercell_vector_lengths: 7.5
    ```
=== "toml"
    ``` toml
    min_supercell_vector_lengths = 7.5
    ```
=== "python"
    ``` python
    min_supercell_vector_lengths = 7.5
    ```
--------------------------

## nfirst_generation
For evolutionary searches, no mutations or "child" individuals will be scheduled until this
number of individuals have been calculated. This ensures we have a good pool of candidates calculated before we start selecting parents and mutating them.

=== "yaml"
    ``` yaml
    nfirst_generation: 15
    ```
=== "toml"
    ``` toml
    nfirst_generation = 15
    ```
=== "python"
    ``` python
    nfirst_generation = 15
    ```

--------------------------

## nimages
The number of images (or structures) to use in the analysis. This does NOT include the endpoint images (start/end structures). More is better, but computationally expensive. We recommend keeping this value odd in order to ensure there is an image at the midpoint.

=== "yaml"
    ``` yaml
    nimages: 5
    ```
=== "toml"
    ``` toml
    nimages = 5
    ```
=== "python"
    ``` python
    nimages = 5
    ```

!!! danger
    For apps such as VASP, your `command` parameter must use a number of cores that is divisible by `nimages`. For example, `nimages=3` and `command="mpirun -n 10 vasp_std > vasp.out"` will fail because 10 is not divisible by 3.

--------------------------

## nsteadystate
This parameter sets the number of individual workflows to be scheduled at once, effectively setting the queue size of an evolutionary search. The number of workflows run in parallel is determined by the number of `Workers` started. However, the `nsteadystate` value sets the **maximum** number of parallel runs as the queue size will never exceed this value. This parameter is closely tied with `steadystate_sources`.

=== "yaml"
    ``` yaml
    nsteadystate: 50
    ```
=== "toml"
    ``` toml
    nsteadystate = 50
    ```
=== "python"
    ``` python
    nsteadystate = 50
    ```

--------------------------

## nsteps
This parameter sets the total number of steps for the calculation. For instance, in molecular dynamics workflows, the simulation will stop after this many steps.

=== "yaml"
    ``` yaml
    nsteps: 10000
    ```
=== "toml"
    ``` toml
    nsteps = 10000
    ```
=== "python"
    ``` python
    nsteps = 10000
    ```

--------------------------

## percolation_mode
This parameter sets the percolating type to detect. The default is ">1d", which searches for percolating paths up to the `max_path_length`. Alternatively, this can be set to "1d" to stop unique pathway finding when 1D percolation is achieved.

=== "yaml"
    ``` yaml
    percolation_mode: 1d
    ```
=== "toml"
    ``` toml
    percolation_mode = "1d"
    ```
=== "python"
    ``` python
    percolation_mode = "1d"
    ```

--------------------------

## relax_bulk
This parameter determines whether the bulk structure (typically the input structure) should be relaxed before running the rest of the workflow.

=== "yaml"
    ``` yaml
    relax_bulk: false
    ```
=== "toml"
    ``` toml
    relax_bulk: false
    ```
=== "python"
    ``` python
    relax_bulk: false
    ```

--------------------------

## relax_endpoints
This parameter determines whether the endpoint structures for an NEB diffusion pathway should be relaxed before running the rest of the workflow.

=== "yaml"
    ``` yaml
    relax_endpoints: false
    ```
=== "toml"
    ``` toml
    relax_endpoints: false
    ```
=== "python"
    ``` python
    relax_endpoints: false
    ```

--------------------------

## run_id
This parameter is the id assigned to a specific workflow run/calculation. If not provided, this will be randomly generated. It is highly recommended to leave this at the default value. This id is based on unique-ids (UUID), so every id should be 100% unique and in a string format.

=== "yaml"
    ``` yaml
    run_id: my-unique-id-123
    ```
=== "toml"
    ``` toml
    run_id = "my-unique-id-123"
    ```
=== "python"
    ``` python
    run_id = "my-unique-id-123"
    ```

--------------------------

## search_id
(advanced users only)
This parameter is the evolutionary search that this individual is associated with. This allows us to determine which `Selector`, `Validator`, and `StopCondition` should be used when creating and evaluating the individual. When running a search, this is set automatically when submitting a new flow.

--------------------------

## selector_kwargs
(advanced users only)
This parameter is a dictionary of extra conditions to use when initializing the selector class. `MySelector(**selector_kwargs)`. This is closely tied with the `selector_name` parameter.

--------------------------

## selector_name
(experimental feature; advanced users only)
This parameter is the base selector class that should be used. The class will be initialized using `MySelector(**selector_kwargs)`. The input should be given as a string.

!!! warning
    Currently, we only support truncated selection, so this should be left at its default value.

--------------------------

## singleshot_sources
(experimental feature; advanced users only)
This parameter is a list of structure sources that run once and never again. This includes generating input structures from known structures (from third-party databases), prototypes, or substituting known structures.

In the current version of simmate, these features are not enabled and this input should be ignored.

--------------------------

## sleep_step
This parameter is the amount of time in seconds that the workflow will shutdown before restarting the cycle when there is a cycle within a workflow (such as iteratively checking the number of subworkflows submitted and updating results). For evolutionary searches, setting this to a larger value will save on computation resources and database load, so we recommend increasing it where possible.

=== "yaml"
    ``` yaml
    run_id: 180
    ```
=== "toml"
    ``` toml
    run_id = 180
    ```
=== "python"
    ``` python
    sleep_step = 180  # 3 minutes
    ```

--------------------------

## source
(experimental feature; advanced users only)
This parameter indicates where the input data (and other parameters) came from. The source could be a number of things including a third party id, a structure from a different Simmate database table, a transformation of another structure, a creation method, or a custom submission by the user.

By default, this is a dictionary to account for the many different scenarios. Here are some examples of values used in this column:

=== "python"
    ``` python
    # from a thirdparty database or separate table
    source = {
        "database_table": "MatprojStructure",
        "database_id": "mp-123",
    }
    
    # from a random structure creator
    source = {"creator": "PyXtalStructure"}
    
    # from a templated structure creator (e.g. substituition or prototypes)
    source = {
        "creator": "PrototypeStructure",
        "database_table": "AFLOWPrototypes",
        "id": 123,
    }
    
    # from a transformation
    source = {
        "transformation": "MirrorMutation",
        "database_table":"MatprojStructure",
        "parent_ids": ["mp-12", "mp-34"],
    }
    ```

Typically, the `source` is set automatically, and users do not need to update it.

--------------------------

## standardize_structure
This parameter determines whether to standardize the structure during our setup(). This means running symmetry analysis on the structure to reduce the symmetry and convert it to some standardized form. There are three different forms to choose from and thus 3 different values that `standardize_structure` can be set to:

- `primitive`: for the standard primitive unitcell
- `conventional`: for the standard conventional unitcell
- `primitive-LLL`: for the standard primitive unitcell that is then LLL-reduced
- `False`: this is the default and will disable this feature

We recommend using `primitive-LLL` when the smallest possible and most cubic unitcell is desired.

We recommend using `primitive` when calculating band structures and ensuring we have a standardized high-symmetry path. Note,Existing band-structure workflows use this automatically.

To control the tolerances used to symmetrize the structure, you can use the symmetry_precision and angle_tolerance attributes.

By default, no standardization is applied.

=== "yaml"
    ``` yaml
    standardize_structure: primitive-LLL
    ```
=== "toml"
    ``` toml
    standardize_structure = "primitive-LLL"
    ```
=== "python"
    ``` python
    standardize_structure = "primitive-LLL"
    ```

--------------------------

## steadystate_source_id
(advanced users only)
This parameter is the structure source that this individual is associated with. This allows us to determine how the new individual should be created. When running a search, this is set automatically when submitting a new flow.

--------------------------

## steadystate_sources
(experimental feature; advanced users only)
This parameter is a dictionary of sources that will be scheduled at a "steady-state", meaning there will always be a set number of individuals scheduled/running for this type of structure source. This should be defined as a dictionary where each is `{"source_name": percent}`. The percent determines the number of steady stage calculations that will be running for this at any given time. It will be a percent of the `nsteadystate` parameter, which sets the total number of individuals to be scheduled/running. For example, if `nsteadystate=40` and we add a source of `{"RandomSymStructure": 0.30, ...}`, this means 0.25*40=10 randomly-created individuals will be running/submitted at all times. The source can be from either the `toolkit.creator` or `toolkit.transformations` modules.

=== "yaml"
    ``` yaml
    singleshot_sources:
        RandomSymStructure: 0.30
        from_ase.Heredity: 0.30
        from_ase.SoftMutation: 0.10
        from_ase.MirrorMutation: 0.10
        from_ase.LatticeStrain: 0.05
        from_ase.RotationalMutation: 0.05
        from_ase.AtomicPermutation: 0.05
        from_ase.CoordinatePerturbation: 0.05
    ```
=== "toml"
    ``` toml
    [singleshot_sources]
    "RandomSymStructure": 0.30
    "from_ase.Heredity": 0.30
    "from_ase.SoftMutation": 0.10
    "from_ase.MirrorMutation": 0.10
    "from_ase.LatticeStrain": 0.05
    "from_ase.RotationalMutation": 0.05
    "from_ase.AtomicPermutation": 0.05
    "from_ase.CoordinatePerturbation": 0.05
    ```
=== "python"
    ``` python
    singleshot_sources = {
        "RandomSymStructure": 0.30,
        "from_ase.Heredity": 0.30,
        "from_ase.SoftMutation": 0.10,
        "from_ase.MirrorMutation": 0.10,
        "from_ase.LatticeStrain": 0.05,
        "from_ase.RotationalMutation": 0.05,
        "from_ase.AtomicPermutation": 0.05,
        "from_ase.CoordinatePerturbation": 0.05,
    }
    ```

Note: if your percent values do not sum to 1, they will be rescaled. When calculating `percent*nsteadystate`, the value will be rounded to the nearest integer.

We are moving towards accepting kwargs or class objects as well, but this is not yet allowed. For example, anything other than `percent` would be treated as a kwarg:

=== "toml"
    ``` toml
    [singleshot_sources.RandomSymStructure]
    percent: 0.30
    spacegroups_exclude: [1, 2, 3]
    site_generation_method: "MyCustomMethod"
    ```

--------------------------

## stop_conditions
(experimental feature; advanced users only)
This parameter provides a set of stop conditions that will be checked periodically to determine if a FixedComposition evolutionary search should be stopped. It should be defined as a dictionary where each key is the string name of a StopCondition and the value is any kwargs that are needed to instantiate the class.

=== "yaml"
    ``` yaml
    stop_conditions:
        BasicStopConditions:
            max_structures: 1000
            min_structures_exact: 100
            convergence_cutoff: 0.001
            best_survival_cutoff: 100
        ExpectedStructure:
            structure: NaCl.cif
    ```
=== "toml"
    ``` toml
    [stop_conditions.BasicStopConditions]
    max_structures = 1000
    min_structures_exact = 100
    convergence_cutoff = 0.001
    best_survival_cutoff = 100
    [stop_conditions.ExpectedStructure]
    structure: NaCl.cif
    ```
=== "python"
    ``` python
    stop_conditions = {
        "BasicStopConditions": {
        "max_structures": 1000,
        "min_structures_exact": 100,
        "convergence_cutoff": 0.001
        "best_survival_cutoff": 100
        },
        "ExpectedStructure": {
        "structure": "NaCl.cif"
        },
    }
    ```
Currently, only the BasicStopConditions and ExpectedStructure stop conditions are supported. They each have the following subparameters

**BasicStopConditions**
The `BasicStopConditions` are those that are important to all searches. If this `StopCondition` is not provided, defaults will be constructed.

### max_structures
The maximum number of structures generated. The search will end at this number of structures regardless of if the search has converged. If not provided, the workflow estimates a reasonable value based on the number of atoms.

!!! warning
    `min_structure_exact` takes priority over this setting, so it is possible 
    for your search to exceed your maximum number of structures. If you want 
    `max_structures` to have absolute control, you can set `min_structure_exact` 
    to 0.

### min_structures_exact
The minimum number of structures that must be calculated with exactly matching nsites as specified in fixed-composition. If not provided, the workflow estimates a reasonable value based on the number of atoms.

### convergence_cutoff
The search will be considered converged when the best structure is not changing by this amount (in eV). In order to officially signal the end of the search, the best structure must survive within this convergence limit for a specific number of new individuals -- this is controlled by the best_survival_cutoff. The default of 1meV is typically sufficient and does not need to be changed. More often, users should update best_survival_cutoff instead.

### best_survival_cutoff
The search will stop when the best individual remains unbeaten for this number of new individuals.

To account for similar structures (e.g., identical structures with minor energy differences), structures within the convergence_cutoff parameter (e.g., +1meV) are not considered when counting historical structures. This helps to prevent the search from continuing in cases where the search is likely already converged but making <0.1meV improvements. If not provided, the workflow estimates a reasonable value based on the number of atoms.

**ExpectedStructure**
The `ExpectedStructure` stop condition will compare all structures generated in the search to a provided structure and immediately halt the search if there is a match.

### expected_structure
When a structure is found in the search that matches this structure, the search will be stopped. The allowed inputs follow the same scheme as in the Structure parameter.

--------------------------
## structure
The crystal structure to be used for the analysis. The input can be anything compatible with the `Structure` toolkit class. Accepted inputs include:

**a filename (cif or poscar) (recommended)**

=== "yaml"
    ``` yaml
    structure: NaCl.cif
    ```
=== "toml"
    ``` toml
    structure = NaCl.cif
    ```
=== "python"
    ``` python
    structure="NaCl.cif"
    ```

**a dictionary that points to a database entry.** 

=== "yaml"
    ``` yaml
    # example 1
    structure:
        database_table: MatprojStructure
        database_id: mp-123
        
    # example 2
    structure:
        database_table: StaticEnergy
        database_id: 50
    
    # example 3
    structure:
        database_table: Relaxation
        database_id: 50
        structure_field: structure_final
    ```
=== "toml"
    ``` toml
    # example 1
    [structure]
    database_table: MatprojStructure
    database_id: mp-123
        
    # example 2
    [structure]
    database_table: StaticEnergy
    database_id: 50
    
    # example 3
    [structure]
    database_table: Relaxation
    database_id: 50
    structure_field: structure_final
    ```
=== "python"
    ``` python
    # example 1
    structure={
        "database_table": "MatprojStructure",
        "database_id": "mp-123",
    }
    
    # example 2
    structure={
        "database_table": "StaticEnergy",
        "database_id": 50,
    }
    
    # example 3
    structure={
        "database_table": "Relaxation",
        "database_id": 50,
        "structure_field": "structure_final",
    }
    ```

!!! note
    instead of `database_id`, you can also use the `run_id` or `directory` to indicate which entry to load. Further, if the database table is linked to multiple structures (e.g. relaxations have a `structure_start` and `structure_final`), then you can also add the `structure_field` to specify which to choose. 

**a `Structure` object (best for advanced logic)**

=== "python"
    ``` python
    from simmate.toolkit import Structure
    
    structure = Structure(
        lattice=[
            [2.846, 2.846, 0.000],
            [2.846, 0.000, 2.846],
            [0.000, 2.846, 2.846],
        ],
        species=["Na", "Cl"],
        coords=[
            [0.5, 0.5, 0.5],
            [0.0, 0.0, 0.0],
        ],
        coords_are_cartesian=False,
    )
    ```

**a `Structure` database object**

=== "python"
    ``` python
    structure = ExampleTable.objects.get(id=123)
    ```

**json/dictionary serialization from pymatgen**

--------------------------

## subworkflow_kwargs
This parameter is a dictionary of parameters to pass to each subworkflow run. For example, the workflow will be ran as `subworkflow.run(**subworkflow_kwargs)`. Note, many workflows that use this argument will automatically pass information that is unique to each call (such as `structure`).

=== "yaml"
    ``` yaml
    subworkflow_kwargs:
        command: mpirun -n 4 vasp_std > vasp.out
        compress_output: true
    ```
=== "toml"
    ``` toml
    [subworkflow_kwargs]
    command = "mpirun -n 4 vasp_std > vasp.out"
    compress_output = true
    ```
=== "python"
    ``` python
    subworkflow_kwargs=dict(
        command="mpirun -n 4 vasp_std > vasp.out",
        compress_output=True,
    )
    ```

--------------------------

## subworkflow_name
This parameter is the name of workflow that used to evaluate structures generated. Any workflow that is registered and accessible via the `get_workflow` utility can be used instead. If you wish to submit extra arguments to each workflow run, you can use the `subworkflow_kwargs` parameter.

=== "yaml"
    ``` yaml
    subworkflow_name: relaxation.vasp.staged
    ```
=== "toml"
    ``` toml
    subworkflow_name = "relaxation.vasp.staged"
    ```
=== "python"
    ``` python
    subworkflow_name = "relaxation.vasp.staged"
    ```

--------------------------

## supercell_end
This parameter is the endpoint image supercell to use. This is really just a `structure` parameter under a different name, so everything about the `structure` parameter also applies here.

--------------------------

## supercell_start
This parameter is the starting image supercell to use. This is really just a `structure` parameter under a different name, so everything about the `structure` parameter also applies here.

--------------------------

## symmetry_precision
If standardize_structure=True, then this is the cutoff value used to determine if the sites are symmetrically equivalent. (in Angstroms)

=== "yaml"
    ``` yaml
    symmetry_precision: 0.1
    ```
=== "python"
    ``` python
    symmetry_precision = 0.1
    ```

--------------------------

## tags

When submitting workflows via the `run_cloud` command, tags are 'labels' that help control which workers are allowed to pick up and run the submitted workflow. Workers should be started with matching tags in order for these scheduled flows to run.

When no tags are set, the following default tags will be used for a Simmate workflow:

- [x] `simmate` (this is the default worker tag as well)
- [x] the workflow's type name
- [x] the workflow's app name
- [x] the full workflow name

For example, the `static-energy.vasp.matproj` would have the following tags:
``` yaml
- simmate
- static-energy
- vasp
- static-energy.vasp.matproj
```

To override these default tags, use the following:

=== "yaml"
    ``` yaml
    tags:
        - my-tag-01
        - my-tag-02
    ```
=== "toml"
    ``` toml
    tags = ["my-tag-01", "my-tag-02"]
    ```
=== "python"
    ``` python
    tags = ["my-tag-01", "my-tag-02"]
    ```

!!! warning
    When you have a workflow that is submitting many smaller workflows (such as 
    `structure-prediction` workflows), make sure you set the tags in the
    `subworkflow_kwargs` settings:
    ``` yaml
    subworkflow_kwargs:
        tags:
            - my-tag-01
            - my-tag-02
    ```

!!! bug
    Filtering tags does not always work as expected in SQLite3 because a worker with 
    `my-tag` will incorrectly grab jobs like `my-tag-01` and `my-tag-02`. This
    issue is known by both [Django](https://docs.djangoproject.com/en/4.2/ref/databases/#substring-matching-and-case-sensitivity) and [SQLite3](https://www.sqlite.org/faq.html#q18). Simmate addresses this issue by requiring all
    tags to be 7 characters long AND fully lowercase when using SQLite3.

--------------------------

## temperature_end
For molecular dynamics simulations, this is the temperature to end the simulation at (in Kelvin). This temperature will be reached through a linear transition from the `temperature_start` parameter.

=== "yaml"
    ``` yaml
    temperature_end: 1000
    ```
=== "python"
    ``` python
    temperature_end = 1000
    ```

--------------------------

## temperature_start
For molecular dynamics simulations, this is the temperature to begin the simulation at (in Kelvin).

=== "yaml"
    ``` yaml
    temperature_start: 250
    ```
=== "toml"
    ``` toml
    temperature_start = 250
    ```
=== "python"
    ``` python
    temperature_start = 250
    ```

--------------------------

## threads
For BadELF algorithms, determines how many threads will be used during pybader calculations. If None this will be automatically set to 90% of available threads.

=== "yaml"
    ``` yaml
    threads: 8
    ```
=== "toml"
    ``` toml
    threads = 8
    ```
=== "python"
    ``` python
    threads = 8
    ```

--------------------------

## time_step
For molecular dynamics simulations, this is time time between each ionic step (in femtoseconds).

=== "yaml"
    ``` yaml
    time_step: 1.5
    ```
=== "toml"
    ``` toml
    time_step = 1.5
    ```
=== "python"
    ``` python
    time_step = 1.5
    ```

--------------------------

## updated_settings
(experimental feature)
Unique to `customized.vasp.user-config`. This is a list of parameters to update the `workflow_base` with. This often involves updating the base class attributes.

--------------------------

## vacancy_mode
For NEB and diffusion workfows, this determines whether vacancy or interstitial diffusion is analyzed. Default of True corresponds to vacancy-based diffusion.

=== "yaml"
    ``` yaml
    vacancy_mode: false
    ```
=== "toml"
    ``` toml
    vacancy_mode = false
    ```
=== "python"
    ``` python
    vacancy_mode = False
    ```

--------------------------

## validator_kwargs
(advanced users only)
This parameter is a dictionary of extra conditions to use when initializing the validator class. `MyValidator(**validator_kwargs)`. This is closely tied with the `validator_name` parameter.

--------------------------

## validator_name
(experimental feature; advanced users only)
This parameter is the base validator class that should be used. The class will be initialized using `MyValidator(**validator_kwargs)`. The input should be given as a string.

!!! warning
    Currently, we only support `CrystallNNFingerprint` validation, so this should be left at its default value.

--------------------------

## workflow_base
(experimental feature)
Unique to `customized.vasp.user-config`. This is the base workflow to use when updating critical settings.

--------------------------

## write_electride_files

This parameter is unique to badelf workflows. If set to True and ELFCAR and CHGCAR will be written containing only the values where the volume belongs to an electride and zero elsewhere.

=== "yaml"
    ``` yaml
    write_electride_files: false
    ```
=== "toml"
    ``` toml
    write_electride_files = false
    ```
=== "python"
    ``` python
    write_electride_files = False
    ```

--------------------------

## write_summary_files

This parameter determines whether or not to write output files. For some workflows, writing output files can cause excessive load on the database and possibly make the calculation IO bound. In cases such as this, you can set this to `False`.

=== "yaml"
    ``` yaml
    write_summary_files: false
    ```
=== "toml"
    ``` toml
    write_summary_files = false
    ```
=== "python"
    ``` python
    write_summary_files = False
    ```
    
!!! tip
    Beginners can often ignore this setting. This is typically only relevant
    in a setup where you have many computational resources and have many
    evolutionary searches (>10) running at the same time.<|MERGE_RESOLUTION|>--- conflicted
+++ resolved
@@ -152,24 +152,6 @@
 
 --------------------------
 
-<<<<<<< HEAD
-## best_survival_cutoff
-In evolutionary searches, fixed compositions will stop when the best individual remains unbeaten for this number of new individuals. 
-
-To account for similar structures (e.g., identical structures with minor energy differences), structures within the `convergence_cutoff` parameter (e.g., +1meV) are not considered when counting historical structures. This helps to prevent the search from continuing in cases where the search is likely already converged but making <0.1meV improvements. The default is typically set based on the number of atoms in the composition.
-
-=== "yaml"
-    ``` yaml
-    best_survival_cutoff: 100
-    ```
-=== "toml"
-    ``` toml
-    best_survival_cutoff = 100
-    ```
-=== "python"
-    ``` python
-    best_survival_cutoff = 100
-=======
 ## check_for_covalency
 This parameter is unique to the badelf workflows of the warrenapp. It indicates whether the algorithm should search the structure for covalency features. It is generally recommended to leave this as True. Covalency is not currently handled by the BadELF algorithm and covalency features in the ELF can heavily throw off the partitioning scheme, causing nonsense results.
 
@@ -184,7 +166,6 @@
 === "python"
     ``` python
     check_for_covalence = True
->>>>>>> 531d01a4
     ```
 
 --------------------------
